--- conflicted
+++ resolved
@@ -17,18 +17,12 @@
 import (
 	"encoding/json"
 	"fmt"
-	"github.com/juju/errors"
 	"github.com/tiglabs/containerfs/proto"
 	"github.com/tiglabs/containerfs/util/log"
 	"strings"
 	"sync"
 	"time"
-<<<<<<< HEAD
-=======
 	"github.com/juju/errors"
-	"math"
-	"github.com/tiglabs/containerfs/util"
->>>>>>> eda3888e
 )
 
 type DataPartition struct {
@@ -41,15 +35,15 @@
 	PersistenceHosts []string
 	Peers            []proto.Peer
 	sync.RWMutex
-	total         uint64
-	used          uint64
-	MissNodes     map[string]int64
-	VolName       string
-	VolID         uint64
-	modifyTime    int64
-	createTime    int64
-	RandomWrite   bool
-	FileInCoreMap map[string]*FileInCore
+	total            uint64
+	used             uint64
+	MissNodes        map[string]int64
+	VolName          string
+	VolID            uint64
+	modifyTime       int64
+	createTime       int64
+	RandomWrite      bool
+	FileInCoreMap    map[string]*FileInCore
 }
 
 func newDataPartition(ID uint64, replicaNum uint8, volName string, volID uint64, randomWrite bool) (partition *DataPartition) {
@@ -324,7 +318,7 @@
 	}
 
 	for _, replica := range partition.Replicas {
-		msg = fmt.Sprintf(GetDataReplicaFileCountInfo+"partitionID:%v  replicaAddr:%v  FileCount:%v  "+
+		msg = fmt.Sprintf(GetDataReplicaFileCountInfo + "partitionID:%v  replicaAddr:%v  FileCount:%v  "+
 			"NodeIsActive:%v  replicaIsActive:%v  .replicaStatusOnNode:%v ", partition.PartitionID, replica.Addr, replica.FileCount,
 			replica.GetReplicaNode().isActive, replica.IsActive(DefaultDataPartitionTimeOutSec), replica.Status)
 		log.LogInfo(msg)
