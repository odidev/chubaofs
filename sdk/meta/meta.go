// Copyright 2018 The Chubao Authors.
//
// Licensed under the Apache License, Version 2.0 (the "License");
// you may not use this file except in compliance with the License.
// You may obtain a copy of the License at
//
//     http://www.apache.org/licenses/LICENSE-2.0
//
// Unless required by applicable law or agreed to in writing, software
// distributed under the License is distributed on an "AS IS" BASIS,
// WITHOUT WARRANTIES OR CONDITIONS OF ANY KIND, either express or
// implied. See the License for the specific language governing
// permissions and limitations under the License.

package meta

import (
	"fmt"
	"strings"
	"sync"
	"syscall"
	"time"

	"github.com/chubaofs/chubaofs/proto"
<<<<<<< HEAD
	authSDK "github.com/chubaofs/chubaofs/sdk/auth"
=======
>>>>>>> 8d924200
	masterSDK "github.com/chubaofs/chubaofs/sdk/master"
	"github.com/chubaofs/chubaofs/util"
	"github.com/chubaofs/chubaofs/util/auth"
	"github.com/chubaofs/chubaofs/util/btree"
	"github.com/chubaofs/chubaofs/util/errors"
<<<<<<< HEAD
=======
	cfslog "github.com/chubaofs/chubaofs/util/log"
>>>>>>> 8d924200
)

const (
	HostsSeparator                = ","
	RefreshMetaPartitionsInterval = time.Minute * 5
)

const (
	statusUnknown int = iota
	statusOK
	statusExist
	statusNoent
	statusFull
	statusAgain
	statusError
	statusInval
	statusNotPerm
)

const (
	MaxMountRetryLimit = 5
	MountRetryInterval = time.Second * 5
)

type MetaWrapper struct {
	sync.RWMutex
	cluster         string
	localIP         string
	volname         string
	ossSecure       *OSSSecure
	owner           string
	ownerValidation bool
	mc              *masterSDK.MasterClient
	ac              *authSDK.AuthClient
	conns           *util.ConnectPool

	// Partitions and ranges should be modified together. So do not
	// use partitions and ranges directly. Use the helper functions instead.

	// Partition map indexed by ID
	partitions map[uint64]*MetaPartition

	// Partition tree indexed by Start, in order to find a partition in which
	// a specific inode locate.
	ranges *btree.BTree

	rwPartitions []*MetaPartition
	epoch        uint64

	totalSize uint64
	usedSize  uint64

	authenticate bool
	Ticket       auth.Ticket
	accessToken  proto.APIAccessReq
	sessionKey   string
	ticketMess   auth.TicketMess

	closeCh   chan struct{}
	closeOnce sync.Once
}

<<<<<<< HEAD
func NewMetaWrapper(volname, owner, masterHosts string, authenticate, validateOwner bool, ticketMess *auth.TicketMess) (*MetaWrapper, error) {
	mw := new(MetaWrapper)
	mw.closeCh = make(chan struct{}, 1)
	if authenticate {
		mw.ac = authSDK.NewAuthClient(ticketMess.TicketHosts, ticketMess.EnableHTTPS, ticketMess.CertFile)
		ticket, err := mw.ac.API().GetTicket(owner, ticketMess.ClientKey, proto.MasterServiceID)
=======
//the ticket from authnode
type Ticket struct {
	ID         string `json:"client_id"`
	SessionKey string `json:"session_key"`
	ServiceID  string `json:"service_id"`
	Ticket     string `json:"ticket"`
}

func NewMetaWrapper(opt *proto.MountOptions, validateOwner bool) (*MetaWrapper, error) {
	mw := new(MetaWrapper)
	mw.closeCh = make(chan struct{}, 1)
	if opt.Authenticate {
		ticket, err := getTicketFromAuthnode(opt.Owner, opt.TicketMess)
>>>>>>> 8d924200
		if err != nil {
			return nil, errors.Trace(err, "Get ticket from authnode failed!")
		}
		mw.authenticate = opt.Authenticate
		mw.accessToken.Ticket = ticket.Ticket
		mw.accessToken.ClientID = opt.Owner
		mw.accessToken.ServiceID = proto.MasterServiceID
		mw.sessionKey = ticket.SessionKey
		mw.ticketMess = opt.TicketMess
	}
	mw.volname = opt.Volname
	mw.owner = opt.Owner
	mw.ownerValidation = validateOwner
	masters := strings.Split(opt.Master, HostsSeparator)
	mw.mc = masterSDK.NewMasterClient(masters, false)
	mw.conns = util.NewConnectPool()
	mw.partitions = make(map[uint64]*MetaPartition)
	mw.ranges = btree.New(32)
	mw.rwPartitions = make([]*MetaPartition, 0)
	_ = mw.updateClusterInfo()
	_ = mw.updateVolStatInfo()

	limit := MaxMountRetryLimit
retry:
	if err := mw.updateMetaPartitions(); err != nil {
		if limit <= 0 {
			return nil, errors.Trace(err, "Init meta wrapper failed!")
		} else {
			limit--
			time.Sleep(MountRetryInterval)
			goto retry
		}

	}

	go mw.refresh()
	return mw, nil
}

func (mw *MetaWrapper) OSSSecure() (accessKey, secretKey string) {
	return mw.ossSecure.AccessKey, mw.ossSecure.SecretKey
}

func (mw *MetaWrapper) Close() {
	mw.closeOnce.Do(func() {
		close(mw.closeCh)
	})
}

func (mw *MetaWrapper) Cluster() string {
	return mw.cluster
}

func (mw *MetaWrapper) LocalIP() string {
	return mw.localIP
}

func (mw *MetaWrapper) exporterKey(act string) string {
	return fmt.Sprintf("%s_sdk_meta_%s", mw.cluster, act)
}

// Proto ResultCode to status
func parseStatus(result uint8) (status int) {
	switch result {
	case proto.OpOk:
		status = statusOK
	case proto.OpExistErr:
		status = statusExist
	case proto.OpNotExistErr:
		status = statusNoent
	case proto.OpInodeFullErr:
		status = statusFull
	case proto.OpAgain:
		status = statusAgain
	case proto.OpArgMismatchErr:
		status = statusInval
	case proto.OpNotPerm:
		status = statusNotPerm
	default:
		status = statusError
	}
	return
}

func statusToErrno(status int) error {
	switch status {
	case statusOK:
		// return error anyway
		return syscall.EAGAIN
	case statusExist:
		return syscall.EEXIST
	case statusNoent:
		return syscall.ENOENT
	case statusFull:
		return syscall.ENOMEM
	case statusAgain:
		return syscall.EAGAIN
	case statusInval:
		return syscall.EINVAL
	case statusNotPerm:
		return syscall.EPERM
	case statusError:
		return syscall.EPERM
	default:
	}
	return syscall.EIO
}<|MERGE_RESOLUTION|>--- conflicted
+++ resolved
@@ -22,19 +22,12 @@
 	"time"
 
 	"github.com/chubaofs/chubaofs/proto"
-<<<<<<< HEAD
 	authSDK "github.com/chubaofs/chubaofs/sdk/auth"
-=======
->>>>>>> 8d924200
 	masterSDK "github.com/chubaofs/chubaofs/sdk/master"
 	"github.com/chubaofs/chubaofs/util"
 	"github.com/chubaofs/chubaofs/util/auth"
 	"github.com/chubaofs/chubaofs/util/btree"
 	"github.com/chubaofs/chubaofs/util/errors"
-<<<<<<< HEAD
-=======
-	cfslog "github.com/chubaofs/chubaofs/util/log"
->>>>>>> 8d924200
 )
 
 const (
@@ -97,14 +90,6 @@
 	closeOnce sync.Once
 }
 
-<<<<<<< HEAD
-func NewMetaWrapper(volname, owner, masterHosts string, authenticate, validateOwner bool, ticketMess *auth.TicketMess) (*MetaWrapper, error) {
-	mw := new(MetaWrapper)
-	mw.closeCh = make(chan struct{}, 1)
-	if authenticate {
-		mw.ac = authSDK.NewAuthClient(ticketMess.TicketHosts, ticketMess.EnableHTTPS, ticketMess.CertFile)
-		ticket, err := mw.ac.API().GetTicket(owner, ticketMess.ClientKey, proto.MasterServiceID)
-=======
 //the ticket from authnode
 type Ticket struct {
 	ID         string `json:"client_id"`
@@ -117,8 +102,9 @@
 	mw := new(MetaWrapper)
 	mw.closeCh = make(chan struct{}, 1)
 	if opt.Authenticate {
-		ticket, err := getTicketFromAuthnode(opt.Owner, opt.TicketMess)
->>>>>>> 8d924200
+		var ticketMess = opt.TicketMess
+		mw.ac = authSDK.NewAuthClient(ticketMess.TicketHosts, ticketMess.EnableHTTPS, ticketMess.CertFile)
+		ticket, err := mw.ac.API().GetTicket(opt.Owner, ticketMess.ClientKey, proto.MasterServiceID)
 		if err != nil {
 			return nil, errors.Trace(err, "Get ticket from authnode failed!")
 		}
@@ -127,7 +113,7 @@
 		mw.accessToken.ClientID = opt.Owner
 		mw.accessToken.ServiceID = proto.MasterServiceID
 		mw.sessionKey = ticket.SessionKey
-		mw.ticketMess = opt.TicketMess
+		mw.ticketMess = ticketMess
 	}
 	mw.volname = opt.Volname
 	mw.owner = opt.Owner
